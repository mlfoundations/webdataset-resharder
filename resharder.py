--- conflicted
+++ resolved
@@ -195,15 +195,11 @@
         help="input directory containing a webdataset",
     )
     parser.add_argument(
-<<<<<<< HEAD
-        "-o", "--output-dir", type=path_or_cloudpath, required=True, help="output directory"
-=======
         "-o",
         "--output-dir",
         type=path_or_cloudpath,
         required=True,
         help="output directory",
->>>>>>> 9e1a950f
     )
     parser.add_argument(
         "-s",
@@ -529,23 +525,6 @@
         args.num_workers = len(shards)
 
     with tempfile.NamedTemporaryFile("wb") as f:
-<<<<<<< HEAD
-        with args.subset_file.open("rb") as sf:
-            f.write(sf.read())
-        args.subset_file = f.name
-
-        subset = load_subset(**vars(args))
-        print(f"selecting a subset of {len(subset)} examples")
-
-        worker_tasks = plan_tasks(shards, **vars(args))
-
-        rmtree_contents(args.output_dir)
-
-        start_time = time.perf_counter()
-        state = do_tasks(worker_tasks, vars(args))
-        elapsed_time = time.perf_counter() - start_time
-
-=======
         if isinstance(args.subset_file, CloudPath):
             with args.subset_file.open("rb") as sf:
                 f.write(sf.read())
@@ -562,7 +541,6 @@
         state = do_tasks(worker_tasks, vars(args))
         elapsed_time = time.perf_counter() - start_time
 
->>>>>>> 9e1a950f
         print()
         print(
             f"processed {total_data} images in {elapsed_time:.3f}s ({total_data/elapsed_time:.2f} images/sec)"
